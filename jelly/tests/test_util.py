"""Tests of utilities"""

from unittest import TestCase

from nose.tools import (assert_less_equal, assert_greater_equal, assert_in, assert_equal, assert_false, assert_true)

from jelly.util import *


<<<<<<< HEAD
class TestBox(object):
    """Tests of Box class"""

    def test_simple(self):
        """A simple working box"""
        box = Box(Vector(0, 0), Vector(1, 1))
        assert_equal(box.position, Vector(0, 0))
        assert_equal(box.size, Vector(1, 1))

    @raises(InvalidBoxError)
    def test_negative_size(self):
        """Exception is raised for negative sizes"""
        box = Box(Vector(1, 2), Vector(-1, 1))

    @raises(InvalidBoxError)
    def test_faulty_dimensions(self):
        """Exception is raised for incompatible dimensions"""
        box = Box(Vector(1, 2, 3), Vector(1, 1))
=======
def test_monte_carlo_grid_3d_size():
    """Check number of vectors in Monte Carlo 3D grid"""
    n = 1000
    grid = MonteCarloGrid3D(Box(Vector(2.0, -1.0, 1.0), Vector(5.0, 6.0, 3.0)), n)
    vectors = [v for v in grid]

    assert_equal(len(vectors), n)


def test_monte_carlo_grid_3d_range():
    """Check range of vectors in Monte Carlo 3D grid"""
    n = 10000
    box = Box(Vector(2.0, -1.0, 1.0), Vector(5.0, 6.0, 3.0))
    grid = MonteCarloGrid3D(box, n)
    vectors = [v for v in grid]

    for x, y, z in vectors:
        assert_greater_equal(x, box.position[0])
        assert_greater_equal(y, box.position[1])
        assert_greater_equal(z, box.position[2])
        assert_less_equal(x, box.position[0] + box.size[0])
        assert_less_equal(y, box.position[1] + box.size[1])
        assert_less_equal(z, box.position[2] + box.size[2])


def test_monte_carlo_grid_2d_size():
    """Check number of vectors in Monte Carlo 2D grid"""
    n = 1000
    grid = MonteCarloGrid2D(Box(Vector(2.0, -1.0), Vector(5.0, 6.0)), n)
    vectors = [v for v in grid]

    assert_equal(len(vectors), n)


def test_monte_carlo_grid_2d_range():
    """Check range of vectors in Monte Carlo 2D grid"""
    n = 10000
    box = Box(Vector(2.0, -1.0), Vector(5.0, 6.0))
    grid = MonteCarloGrid2D(box, n)
    vectors = [v for v in grid]

    for x, y, z in vectors:
        assert_greater_equal(x, box.position[0])
        assert_greater_equal(y, box.position[1])
        assert_greater_equal(z, 0.0)
        assert_less_equal(x, box.position[0] + box.size[0])
        assert_less_equal(y, box.position[1] + box.size[1])
>>>>>>> 798fe1ba


def test_cartesian_grid_2d_iterate():
    """Concrete iterated values in a 2D Cartesian grid"""
    grid = CartesianGrid2D(
        Box(Vector(0.0, 0.0), Vector(1.0, 1.0)), (2, 2))
    all_vectors = [v for v in grid]

    assert_equal(len(all_vectors), 2*2)

    assert Vector(0.25, 0.25, 0.0) in grid
    assert Vector(0.75, 0.25, 0.0) in grid
    assert Vector(0.25, 0.75, 0.0) in grid
    assert Vector(0.75, 0.75, 0.0) in grid

def test_cartesian_grid_2d_iterate_with_offset():
    """Concrete iterated values in a 2D Cartesian grid with an offset"""
    offset2d = Vector(2.0, -1.5)
    offset3d = Vector(2.0, -1.5, 0.0)
    grid = CartesianGrid2D(
        Box(offset2d, Vector(1.0, 1.0)), (2, 2))
    all_vectors = [v for v in grid]

    assert_equal(len(all_vectors), 2*2)

    assert Vector(0.25, 0.25, 0.0) + offset3d in grid
    assert Vector(0.75, 0.25, 0.0) + offset3d in grid
    assert Vector(0.25, 0.75, 0.0) + offset3d in grid
    assert Vector(0.75, 0.75, 0.0) + offset3d in grid

def test_cartesian_grid_3d_iterate():
    """Concrete iterated values in a 3D Cartesian grid"""
    grid = CartesianGrid3D(
        Box(Vector(0.0, 0.0, 0.0), Vector(1.0, 1.0, 2.0)), (2, 2, 4))

    all_vectors = [v for v in grid]

    assert_equal(len(all_vectors), 2*2*4)

    for x in (0.25, 0.75):
        for y in (0.25, 0.75):
            for z in (0.25, 0.75, 1.25, 1.75):
                assert Vector(x, y, z) in grid

def test_cartesian_grid_3d_iterate_with_offset():
    """Concrete iterated values in a 3D Cartesian grid with an offset"""
    offset = Vector(1.0, 2.0, -3.0)

    grid = CartesianGrid3D(
        Box(offset, Vector(8.0, 4.0, 6.0)), (2, 2, 3))

    all_vectors = [v for v in grid]

    assert_equal(len(all_vectors), 2*2*3)

    for x in (2.0, 6.0):
        for y in (1.0, 3.0):
            for z in (1.0, 3.0, 5.0):
                assert Vector(x, y, z) + offset in grid


def test_polar_grid_2d_radii():
    """Radii of PolarGrid2D"""
    grid = PolarGrid2D(Vector(0.0, 0.0, 0.0), (0.1, 1.0), 0.1)
    for r in [0.1, 0.2, 1.0]:
        assert_in(Vector(0.1, 0.0, 0.0), grid)


def test_polar_grid_2d_azimuths():
    """Azimuths of PolarGrid2D"""
    grid = PolarGrid2D(Vector(0.0, 0.0, 0.0), (0.1, 1.0), 0.1)
    phi_step = 2 * pi / 31
    for phi in [k * phi_step for k in (0, 1, 2, 30)]:
        assert_in(Vector(0.5 * cos(phi), 0.5 * sin(phi), 0.0), grid)


class TestCircularObstacle(TestCase):
    """
    Test of CircularObstacle class

    """

    def test_inside(self):
        """Inside-circle checks"""
        circle = CircularObstacle((0.0, 0.0), 1.0)
        assert_false(circle.inside((2.0, 0.0)))
        assert_true(circle.inside((0.0, 0.0)))<|MERGE_RESOLUTION|>--- conflicted
+++ resolved
@@ -7,7 +7,6 @@
 from jelly.util import *
 
 
-<<<<<<< HEAD
 class TestBox(object):
     """Tests of Box class"""
 
@@ -26,7 +25,8 @@
     def test_faulty_dimensions(self):
         """Exception is raised for incompatible dimensions"""
         box = Box(Vector(1, 2, 3), Vector(1, 1))
-=======
+
+
 def test_monte_carlo_grid_3d_size():
     """Check number of vectors in Monte Carlo 3D grid"""
     n = 1000
@@ -74,7 +74,6 @@
         assert_greater_equal(z, 0.0)
         assert_less_equal(x, box.position[0] + box.size[0])
         assert_less_equal(y, box.position[1] + box.size[1])
->>>>>>> 798fe1ba
 
 
 def test_cartesian_grid_2d_iterate():
