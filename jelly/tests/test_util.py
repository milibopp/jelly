"""Tests of utilities"""

<<<<<<< HEAD
from nose.tools import (
    assert_equal, assert_true, assert_false, raises, assert_in,
    assert_almost_in)
from unittest import TestCase
from math import pi, cos, sin, sqrt
=======
from unittest import TestCase
>>>>>>> 798fe1ba

from nose.tools import (assert_less_equal, assert_greater_equal, assert_in, assert_equal, assert_false, assert_true)

from jelly.util import *


def test_monte_carlo_grid_3d_size():
    """Check number of vectors in Monte Carlo 3D grid"""
    n = 1000
    grid = MonteCarloGrid3D(Box(Vector(2.0, -1.0, 1.0), Vector(5.0, 6.0, 3.0)), n)
    vectors = [v for v in grid]

    assert_equal(len(vectors), n)


def test_monte_carlo_grid_3d_range():
    """Check range of vectors in Monte Carlo 3D grid"""
    n = 10000
    box = Box(Vector(2.0, -1.0, 1.0), Vector(5.0, 6.0, 3.0))
    grid = MonteCarloGrid3D(box, n)
    vectors = [v for v in grid]

    for x, y, z in vectors:
        assert_greater_equal(x, box.position[0])
        assert_greater_equal(y, box.position[1])
        assert_greater_equal(z, box.position[2])
        assert_less_equal(x, box.position[0] + box.size[0])
        assert_less_equal(y, box.position[1] + box.size[1])
        assert_less_equal(z, box.position[2] + box.size[2])


def test_monte_carlo_grid_2d_size():
    """Check number of vectors in Monte Carlo 2D grid"""
    n = 1000
    grid = MonteCarloGrid2D(Box(Vector(2.0, -1.0), Vector(5.0, 6.0)), n)
    vectors = [v for v in grid]

    assert_equal(len(vectors), n)


def test_monte_carlo_grid_2d_range():
    """Check range of vectors in Monte Carlo 2D grid"""
    n = 10000
    box = Box(Vector(2.0, -1.0), Vector(5.0, 6.0))
    grid = MonteCarloGrid2D(box, n)
    vectors = [v for v in grid]

    for x, y, z in vectors:
        assert_greater_equal(x, box.position[0])
        assert_greater_equal(y, box.position[1])
        assert_greater_equal(z, 0.0)
        assert_less_equal(x, box.position[0] + box.size[0])
        assert_less_equal(y, box.position[1] + box.size[1])


def test_cartesian_grid_2d_iterate():
    """Concrete iterated values in a 2D Cartesian grid"""
    grid = CartesianGrid2D(
        Box(Vector(0.0, 0.0), Vector(1.0, 1.0)), (2, 2))
    all_vectors = [v for v in grid]

    assert_equal(len(all_vectors), 2*2)

    assert Vector(0.25, 0.25, 0.0) in grid
    assert Vector(0.75, 0.25, 0.0) in grid
    assert Vector(0.25, 0.75, 0.0) in grid
    assert Vector(0.75, 0.75, 0.0) in grid

def test_cartesian_grid_2d_iterate_with_offset():
    """Concrete iterated values in a 2D Cartesian grid with an offset"""
    offset2d = Vector(2.0, -1.5)
    offset3d = Vector(2.0, -1.5, 0.0)
    grid = CartesianGrid2D(
        Box(offset2d, Vector(1.0, 1.0)), (2, 2))
    all_vectors = [v for v in grid]

    assert_equal(len(all_vectors), 2*2)

    assert Vector(0.25, 0.25, 0.0) + offset3d in grid
    assert Vector(0.75, 0.25, 0.0) + offset3d in grid
    assert Vector(0.25, 0.75, 0.0) + offset3d in grid
    assert Vector(0.75, 0.75, 0.0) + offset3d in grid

def test_cartesian_grid_3d_iterate():
    """Concrete iterated values in a 3D Cartesian grid"""
    grid = CartesianGrid3D(
        Box(Vector(0.0, 0.0, 0.0), Vector(1.0, 1.0, 2.0)), (2, 2, 4))

    all_vectors = [v for v in grid]

    assert_equal(len(all_vectors), 2*2*4)

    for x in (0.25, 0.75):
        for y in (0.25, 0.75):
            for z in (0.25, 0.75, 1.25, 1.75):
                assert Vector(x, y, z) in grid

def test_cartesian_grid_3d_iterate_with_offset():
    """Concrete iterated values in a 3D Cartesian grid with an offset"""
    offset = Vector(1.0, 2.0, -3.0)

    grid = CartesianGrid3D(
        Box(offset, Vector(8.0, 4.0, 6.0)), (2, 2, 3))

    all_vectors = [v for v in grid]

    assert_equal(len(all_vectors), 2*2*3)

    for x in (2.0, 6.0):
        for y in (1.0, 3.0):
            for z in (1.0, 3.0, 5.0):
                assert Vector(x, y, z) + offset in grid


def test_polar_grid_2d_radii():
    """Radii of PolarGrid2D"""
    grid = PolarGrid2D(Vector(0.0, 0.0, 0.0), (0.1, 1.0), 0.1)
    for r in [0.1, 0.2, 1.0]:
        assert_in(Vector(0.1, 0.0, 0.0), grid)


def test_polar_grid_2d_azimuths():
    """Azimuths of PolarGrid2D"""
    grid = PolarGrid2D(Vector(0.0, 0.0, 0.0), (0.1, 1.0), 0.1)
    phi_step = 2 * pi / 31
    for phi in [k * phi_step for k in (0, 1, 2, 30)]:
        assert_in(Vector(0.5 * cos(phi), 0.5 * sin(phi), 0.0), grid)


class TestLogarithmicPolarGrid2D(object):

    def setup(self):
        self.grid = LogarithmicPolarGrid2D(
            Vector(5, 4, 0), (0.1, 10), 5, 10)

    def test_radial(self):
        for r in [0.1, sqrt(0.1), 1, sqrt(10), 10]:
            assert_almost_in(self.grid.center + Vector(r, 0, 0), self.grid)
            assert_almost_in(self.grid.center - Vector(r, 0, 0), self.grid)

    def test_azimuthal(self):
        for g in self.grid:
            print(g)
        for k in range(10):
            phi = k / 5 * pi
            assert_almost_in(self.grid.center + Vector(cos(phi), sin(phi), 0), self.grid)


class TestCircularObstacle(TestCase):
    """
    Test of CircularObstacle class

    """

    def test_inside(self):
        """Inside-circle checks"""
        circle = CircularObstacle((0.0, 0.0), 1.0)
        assert_false(circle.inside((2.0, 0.0)))
        assert_true(circle.inside((0.0, 0.0)))<|MERGE_RESOLUTION|>--- conflicted
+++ resolved
@@ -1,14 +1,10 @@
 """Tests of utilities"""
 
-<<<<<<< HEAD
 from nose.tools import (
     assert_equal, assert_true, assert_false, raises, assert_in,
     assert_almost_in)
 from unittest import TestCase
 from math import pi, cos, sin, sqrt
-=======
-from unittest import TestCase
->>>>>>> 798fe1ba
 
 from nose.tools import (assert_less_equal, assert_greater_equal, assert_in, assert_equal, assert_false, assert_true)
 
